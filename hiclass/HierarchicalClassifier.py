--- conflicted
+++ resolved
@@ -78,11 +78,8 @@
         n_jobs: int = 1,
         bert: bool = False,
         classifier_abbreviation: str = "",
-<<<<<<< HEAD
         calibration_method: str = None,
-=======
         tmp_dir: str = None,
->>>>>>> 4595264f
     ):
         """
         Initialize a local hierarchical classifier.
@@ -108,14 +105,11 @@
             If True, skip scikit-learn's checks and sample_weight passing for BERT.
         classifier_abbreviation : str, default=""
             The abbreviation of the local hierarchical classifier to be displayed during logging.
-<<<<<<< HEAD
         calibration_method : {"ivap", "cvap", "platt", "isotonic"}, str, default=None
             If set, use the desired method to calibrate probabilities returned by predict_proba().
-=======
         tmp_dir : str, default=None
             Temporary directory to persist local classifiers that are trained. If the job needs to be restarted,
             it will skip the pre-trained local classifier found in the temporary directory.
->>>>>>> 4595264f
         """
         self.local_classifier = local_classifier
         self.verbose = verbose
@@ -124,11 +118,8 @@
         self.n_jobs = n_jobs
         self.bert = bert
         self.classifier_abbreviation = classifier_abbreviation
-<<<<<<< HEAD
         self.calibration_method = calibration_method
-=======
         self.tmp_dir = tmp_dir
->>>>>>> 4595264f
 
     def fit(self, X, y, sample_weight=None):
         """
@@ -499,7 +490,6 @@
 
     def _clean_up(self):
         self.logger_.info("Cleaning up variables that can take a lot of disk space")
-<<<<<<< HEAD
         if hasattr(self, 'X_'):
             del self.X_
         if hasattr(self, 'y_'):
@@ -524,11 +514,6 @@
 
             res.append(res_proba) 
         return res
-=======
-        del self.X_
-        del self.y_
-        if self.sample_weight_ is not None:
-            del self.sample_weight_
 
     def _fit_digraph(self, local_mode: bool = False, use_joblib: bool = False):
         raise NotImplementedError(
@@ -543,5 +528,4 @@
                 pickle.dump((name, classifier), file)
                 self.logger_.info(
                     f"Stored trained model for local classifier {str(name).split(self.separator_)[-1]} in file {filename}"
-                )
->>>>>>> 4595264f
+                )