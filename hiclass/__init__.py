"""Init module for the library."""

import os
from ._version import get_versions
from .LocalClassifierPerLevel import LocalClassifierPerLevel
from .LocalClassifierPerNode import LocalClassifierPerNode
from .LocalClassifierPerParentNode import LocalClassifierPerParentNode
from .LocalClassifierPerLevel import LocalClassifierPerLevel
from .Pipeline import Pipeline
from .MultiLabelLocalClassifierPerNode import MultiLabelLocalClassifierPerNode
from .MultiLabelLocalClassifierPerParentNode import (
    MultiLabelLocalClassifierPerParentNode,
)
from .Explainer import Explainer
from ._version import get_versions

__version__ = get_versions()["version"]
del get_versions

__all__ = [
    "LocalClassifierPerNode",
    "LocalClassifierPerParentNode",
    "LocalClassifierPerLevel",
<<<<<<< HEAD
    "Pipeline",
=======
    "Explainer",
>>>>>>> 4595264f
    "MultiLabelLocalClassifierPerNode",
    "MultiLabelLocalClassifierPerParentNode",
    "datasets",
]<|MERGE_RESOLUTION|>--- conflicted
+++ resolved
@@ -21,11 +21,8 @@
     "LocalClassifierPerNode",
     "LocalClassifierPerParentNode",
     "LocalClassifierPerLevel",
-<<<<<<< HEAD
     "Pipeline",
-=======
     "Explainer",
->>>>>>> 4595264f
     "MultiLabelLocalClassifierPerNode",
     "MultiLabelLocalClassifierPerParentNode",
     "datasets",
