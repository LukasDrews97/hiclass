--- conflicted
+++ resolved
@@ -27,11 +27,7 @@
 KEYWORDS = ["hierarchical classification"]
 DACS_SOFTWARE = "https://gitlab.com/dacs-hpi"
 # What packages are required for this module to be executed?
-<<<<<<< HEAD
-REQUIRED = ["networkx", "numpy", "scikit-learn", "scipy==1.11.4"]
-=======
 REQUIRED = ["networkx", "numpy", "scikit-learn", "scipy<1.13"]
->>>>>>> 2fe8480b
 
 # What packages are optional?
 # 'fancy feature': ['django'],}
